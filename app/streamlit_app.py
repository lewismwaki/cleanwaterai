import streamlit as st
import sklearn
import pandas as pd
import numpy as np
import joblib
import pydeck as pdk
import matplotlib.pyplot as plt
import seaborn as sns
import nltk
from pathlib import Path
from nltk.stem import WordNetLemmatizer
from nltk.corpus import stopwords
import re
import sys
import os
sys.path.append(os.path.abspath(os.path.join(os.path.dirname(__file__), '..')))


#import sklearn
#print("✅ Scikit-learn version in Streamlit app:", sklearn.__version__)

# Download necessary NLTK resources
try:
    nltk.data.find('corpora/stopwords')
except LookupError:
    nltk.download('stopwords')
try:
    nltk.data.find('tokenizers/punkt')
except LookupError:
    nltk.download('punkt')
nltk.download('wordnet', quiet=True)
nltk.download('omw-1.4', quiet=True)

# Dependent functions for the nlp_pipeline
stop_words = set(stopwords.words('english'))
lemmatizer = WordNetLemmatizer()
nltk.download('wordnet')

#cleaning + lemmatization function
def clean_text(text):
    # Lowercase
    text = text.lower()
    
    # Handle negations (combine with next word if possible)
    text = re.sub(r"\b(no|not|never)\s+(\w+)", r"no_\2", text)

    # Remove punctuation except underscores (used in negation)
    text = re.sub(r"[^\w\s_]", "", text)

    # Tokenize
    tokens = nltk.word_tokenize(text)

    # Lemmatize and remove stopwords (except 'no_x' preserved words)
    cleaned = [
        lemmatizer.lemmatize(token)
        for token in tokens
        if (token in stop_words and token.startswith('no_')) or (token not in stop_words and len(token) > 2)
    ]

    return " ".join(cleaned)

def clean_texts(texts):
    return [clean_text(text) for text in texts]


# Models and pipeline loading
model_path = Path(__file__).parent / "models" / "nlp_pipeline.pkl"
nlp_pipeline = joblib.load(model_path) # NLP model

env_model_path = Path(__file__).parent / "models" / "environmental.pkl"
model = joblib.load(env_model_path) # Environmental model

# Config
st.set_page_config(
    page_title="CleanWatAI",
    page_icon="💧",
    layout="wide",
    initial_sidebar_state="collapsed"
)

# Header section
col1, col2, col3 = st.columns([1, 2, 1])
with col2:
    st.title("💧 CleanWatAI")
    st.subheader("What do you want to know about your local water quality?")

st.markdown("<br><br><br>", unsafe_allow_html=True)

# TextBox and Select Boxes
col1, col2, col3 = st.columns([1, 4, 1])
with col2:
    user_text = st.text_area(label="Describe what you want to know", height=150)

    col1, col2, col3 = st.columns(3)
    with col1:
        color = st.selectbox("Water Color", options=["", "Clear", "Brown", "Green", "Other"])
    with col2:
        clarity = st.selectbox("Clarity", options=["", "Clear", "Murky"])
    with col3:
        odor = st.selectbox("Odor", options=["", "None", "Chemical", "Sewage", "Other"])

    col1, col2, col3 = st.columns(3)
    with col1:
        rain = st.selectbox("Recent Rain", options=["", "No recent rain", "Light rain", "Heavy rain"])
    with col2:
        activity = st.selectbox("Nearby Activity", options=["", "Residential", "Industrial", "Agricultural", "None"])
    with col3:
        infrastructure = st.selectbox("Infrastructure", options=["", "Good condition", "Needs repair", "Unknown"])
    context_parts = []

    if color:
        context_parts.append(f"The water appears {color.lower()} in color.")
    if clarity:
        context_parts.append(f"It is {clarity.lower()} in clarity.")
    if odor:
        context_parts.append(f"It has a {odor.lower()} odor.")

    if rain:
        context_parts.append(f"There was {rain.lower()}.")
    if activity:
        context_parts.append(f"The area nearby is {activity.lower()}.")
    if infrastructure:
        context_parts.append(f"The infrastructure is (in) {infrastructure.lower()}.")

    # Combine original input + context
    combined_description = user_text.strip() + " " + " ".join(context_parts)

    # Edited text area with combined description from the select boxes and user input
    edited_description = st.text_area("📝 Final Input to the Model (Editable)", value=combined_description, height=200)

    col1, col2, col3 = st.columns(3)
    with col3:
        if st.button("Submit", type="primary", use_container_width=True):
            # Only runs when Submit is clicked
            if not edited_description or edited_description.strip() == "":
                st.warning("Please describe your concern in the text area above.")
            else:
                prediction = nlp_pipeline.predict([edited_description])[0]
                probability = nlp_pipeline.predict_proba([edited_description])[0][prediction]

                # Map prediction to label
                label_map = {0: "Safe", 1: "Unsafe"}
                prediction_label = label_map[prediction]

                # Display result with appropriate style
                if prediction_label == "Safe":
                    st.success(f"✅ Water is predicted to be SAFE.\nConfidence: {probability:.2%}")
                else:
                    st.error(f"⚠️ Water is predicted to be UNSAFE.\nConfidence: {probability:.2%}")



st.markdown("<br><br><br>", unsafe_allow_html=True)

# Dashboard sections
col1, col2, col3, col4, col5 = st.columns([1, 2, 2, 2, 1],gap="large")
with col2:
    with st.container():
        st.subheader("Quick Insights")
        st.text("")
        st.selectbox("Select Location", options=["Nairobi Central", "Nairobi West", "Nairobi East"])

        st.text("Monitoring Stations: 8 active")
        st.text("")
        st.text("Current Status:")
        st.text("⚠️ Moderate Risk")
        st.text("")
        st.text("Trend: ↗️ Slight increase")
        st.text("Last Updated: Today 01:03")
with col3:
    with st.container():
        st.subheader("Latest Alerts")
        st.text("")
        st.text("🦠 Microbial contamination")
        st.text("Kiambiu area • 2h ago")
        st.text("")
        st.text("🌊 High turbidity levels")
        st.text("Industrial zone • 3h ago")
        st.text("")
        st.text("⚗️ Chemical levels elevated")
        st.text("Industrial zone • 1d ago")
        st.text("")
        st.button("View All", key="view_alerts")
with col4:
    with st.container():
        st.subheader("Reports & Analytics")
        st.text("")
        st.text("📈 Water Quality Trends")
        st.text("Urban Areas • Jul 15")
        st.text("")
        st.text("🌍 Regional Analysis")
        st.text("East Africa • Jun 30")
        st.text("")
        st.text("🏙️ Infrastructure Assessment")
        st.text("CBD Systems • Jun 22")
        st.text("")
        st.button("View All", key="view_reports")
        
st.markdown("<br><br><br>", unsafe_allow_html=True)
        
# Geospatial Map Section
with st.container(border=True):
    st.markdown("<br>", unsafe_allow_html=True)
    
    header_cols = st.columns([.5, 10, .5]) 
    with header_cols[1]:
        st.header("🗺️ Water Contamination Risk Map")
        st.text("Explore water quality risks in your area")
    
    st.text("")  
    st.text("") 
    
    map_cols = st.columns([.5, 10, .5])
    with map_cols[1]:
        with st.container(border=True):
            st.text("")
            
        #Load data
<<<<<<< HEAD
        df = pd.read_csv(r"../data/processed/environmental.csv")
=======
        df = pd.read_csv("data/processed/environmental.csv")
>>>>>>> de0f0a4c
        df = df.dropna(subset=["latitude", "longitude"])
        df.dropna(axis=1, how="all", inplace=True)

        #Add location name
        df["location_name"] = (
            df["clean_adm3"].fillna("") + ", " +
            df["clean_adm2"].fillna("") + ", " +
            df["clean_adm1"].fillna("")
        )

        # Predict risk
        df["predicted_risk"] = model.predict(df)
        
        def risk_label(r):
            return {
                0: "🟢 Safe Quality",
                1: "🟡 Low Risk",
                2: "🟠 Medium Risk",
                3: "🔴 High Risk"
            }.get(r, "Unknown")

        def risk_color(r):
            return {
                0: [0, 255, 0, 160],
                1: [255, 255, 0, 160],
                2: [255, 165, 0, 160],
                3: [255, 0, 0, 160]
            }.get(r, [128, 128, 128, 160])

        #print("📦 Available columns in df:", df.columns.tolist())
        #print(df.head())

        df["risk_label"] = df["predicted_risk"].apply(risk_label)
        df["color"] = df["predicted_risk"].apply(risk_color)
        df["risk_label_clean"] = df["risk_label"].replace({
            "🔴 High Risk": "High Risk",
            "🟠 Medium Risk": "Medium Risk",
            "🟡 Low Risk": "Low Risk",
            "🟢 Safe Quality": "Safe Quality"
        })

        df["quality_score"] = (1 - df["predicted_risk"] / 3 * 0.75) * 100
        df["quality_score"] = df["quality_score"].round(1)

        df["risk_level"] = df["risk_label_clean"]

        if "contamination_type" not in df.columns:
            df["contamination_type"] = "Not available"


        available_risks = sorted(df["risk_label"].unique().tolist())
        selected_risks = st.multiselect("Filter by risk level:", available_risks, default=available_risks)
        filtered_df = df[df["risk_label"].isin(selected_risks)]

        # Handle case where no points are selected — show blank map
        if filtered_df.empty:
            st.info("No risk levels selected. Displaying a blank global map.")

            # Set global view
            view_state = pdk.ViewState(
                latitude=0.0,
                longitude=0.0,
                zoom=1,
                pitch=0
            )

            # Set empty DataFrame for rendering
            filtered_df = pd.DataFrame(columns=["latitude", "longitude", "location_name", "color", "risk_label"])
        else:
            view_state = pdk.ViewState(
                latitude=filtered_df["latitude"].mean(),
                longitude=filtered_df["longitude"].mean(),
                zoom=6,
                pitch=0
            )

        # Build map layer
        layer = pdk.Layer(
            "ScatterplotLayer",
            data=filtered_df,
            get_position='[longitude, latitude]' if not filtered_df.empty else None,
            get_fill_color="color" if not filtered_df.empty else None,
            get_radius=3000,
            pickable=True,
        )

        # Tooltip definition
        tooltip = {
            "html": "<b>{location_name}</b><br/>"
                    "Risk: {risk_label}<br/>"
                    "Lat: {latitude}<br/>Lon: {longitude}",
            "style": {"backgroundColor": "white", "color": "black"}
        }

        # Show map
        st.pydeck_chart(pdk.Deck(
            layers=[layer],
            initial_view_state=view_state,
            tooltip=tooltip
        ))

        # Point selector and detail box
        if not filtered_df.empty:
            selected_point = st.selectbox(
                "Select a monitoring point for details:",
                options=filtered_df['location_name'].tolist()
            )

            if selected_point:
                point_data = filtered_df[filtered_df['location_name'] == selected_point].iloc[0]

                with st.container(border=True):
                    st.subheader("Point Details")
                    st.text("")

                    detail_col1, detail_col2 = st.columns(2)

                    with detail_col1:
                        st.metric("Quality Score", f"{point_data.get('quality_score', 'N/A')}/100")
                        st.text(f"Risk Level: {point_data.get('risk_level', 'Unknown')}")

                    with detail_col2:
                        st.text(f"Contamination: {point_data.get('contamination_type', 'Not available')}")
                        st.text(f"Location: {point_data['latitude']:.4f}, {point_data['longitude']:.4f}")

                    st.text("")
                    st.text("")
                    st.text("")

            
            # Add bottom padding
            st.text("")
    
    st.text("")  # Vertical spacing
    st.text("")  # Additional vertical spacing
    
    subheader_cols = st.columns([.5, 10, .5])  # Reverted to 0.5 padding
    with subheader_cols[1]:
        st.subheader("Showing water quality monitoring data for 🇰🇪Kenya")

    outer_cols = st.columns([.5, 10, .5])  # Consistent 0.5 padding
    with outer_cols[1]:
        row1_cols = st.columns([6, 6])
        with row1_cols[0]:
            with st.expander("🔴 High Risk", expanded=True):
                st.text("Areas with severe contamination")
                st.text("Immediate action required")
        
        with row1_cols[1]:
            with st.expander("🟠 Medium Risk", expanded=True):
                st.text("Areas with concerning levels")
                st.text("Regular monitoring needed")
        
        row2_cols = st.columns([6, 6])
        with row2_cols[0]:
            with st.expander("🟡 Low Risk", expanded=True):
                st.text("Areas with minor issues")
                st.text("Routine testing recommended")
        
        with row2_cols[1]:
            with st.expander("🟢 Safe Quality", expanded=True):
                st.text("Areas meeting all standards")
                st.text("No action required")

    st.text("")  # Vertical spacing
    st.text("")  # Additional vertical spacing
    
    monitoring_header_cols = st.columns([.5, 10, .5])
    with monitoring_header_cols[1]:
        st.subheader("Monitoring Data")
    
    monitoring_outer_cols = st.columns([.5, 10, .5])
    with monitoring_outer_cols[1]:
        with st.container(border=True):
            st.text("")
            tab1, tab2 = st.tabs(["Coverage Statistics", "Data Sources"])
            
            with tab1:
                total_points = len(filtered_df)
                st.metric("Total Points", total_points)
                st.text("Coverage: 95% of region") 
                st.text("Updated: Today")
            
            with tab2:
                st.text("Sources:")
                st.text("• WPDx (Water Point Data Exchange)")
                st.text("• Google Earth Engine")
                st.text("• Field Observations")

    st.markdown("<br>", unsafe_allow_html=True)
    st.markdown("<br>", unsafe_allow_html=True)

# 📊 Latest Public Water Data Section
st.header("📊 Latest Public Water Data")
data_cols = st.columns([.5, 10, .5])
with data_cols[1]:
    st.text("Showing the most recent water point data with model-predicted risk levels")
    st.text("Last updated: August 3, 2025")
    st.text("")

    with st.container(border=True):
        data_tab1, data_tab2, data_tab3, data_tab4 = st.tabs(["All Data", "Functional Status", "Risk Analysis", "Quality Trend"])
        
        # TAB 1: ALL DATA
        with data_tab1:
            st.dataframe(
                df,
                column_config={
                    "water_point_id": "Water Point ID",
                    "country_name": "Country",
                    "region": "Region",
                    "district": "District",
                    "water_source": "Water Source",
                    "status": st.column_config.SelectboxColumn(
                        "Status",
                        help="Operational status of the water point",
                        width="medium",
                        options=[
                            "Functional",
                            "Non-functional",
                            "Needs repair"
                        ]
                    ),
                    "date_installed": st.column_config.DateColumn(
                        "Installation Date",
                        format="MMM DD, YYYY",
                    ),
                    "latest_record": st.column_config.DateColumn(
                        "Last Updated",
                        format="MMM DD, YYYY",
                    ),
                    "water_quality": "Water Quality",
                    "risk_score": st.column_config.ProgressColumn(
                        "Risk Score",
                        help="Higher score = lower risk",
                        format="%d",
                        min_value=0,
                        max_value=100,
                    ),
                    "risk_level": "Risk Level"
                },
                hide_index=True,
                use_container_width=True
            )

        # TAB 2: FUNCTIONAL STATUS
        def clean_status(status):
            status = status.strip().lower()

            if "non-functional" in status:
                return "Non-Functional"
            elif "functional" in status:
                return "Functional"
            elif "abandoned" in status or "decommissioned" in status:
                return "Decommissioned"
            else:
                return "Unknown"

        df['status_clean'] = df['status_clean'].fillna("Unknown").apply(clean_status)

        with data_tab2:
            status_counts = df['status_clean'].value_counts().reset_index()
            status_counts.columns = ['Status', 'Count']

            
            st.bar_chart(status_counts, x='Status', y='Count')
            
            st.text("Filter data by status:")
            status_filter = st.multiselect(
                "Select status to view:",
                options=df['status_clean'].unique(),
                default=df['status_clean'].unique()
            )
            
            filtered_status_data = df[df['status_clean'].isin(status_filter)]
            st.dataframe(filtered_status_data, hide_index=True, use_container_width=True)

        # TAB 3: RISK ANALYSIS
        with data_tab3:
            risk_counts = df['risk_level'].value_counts().reset_index()
            risk_counts.columns = ['Risk Level', 'Count']

            st.text("Average Risk Score by Region")
            region_risk = df.groupby('clean_adm1')['risk_score'].mean().reset_index()
            region_risk.columns = ['Region', 'Average Risk Score']

            st.bar_chart(region_risk, x='Region', y='Average Risk Score')

            st.text("Filter data by risk level:")
            risk_filter = st.multiselect(
                "Select risk level to view:",
                options=df['risk_level'].unique(),
                default=df['risk_level'].unique()
            )

            filtered_risk_data = df[df['risk_level'].isin(risk_filter)]
            st.dataframe(filtered_risk_data, hide_index=True, use_container_width=True)

        # TAB 4: QUALITY TREND
        with data_tab4:
            st.text("Water Quality Trend Over Time")
            st.text("")

            # ✅ Step 1: Define the new column (do this outside any widget)
            df['point_id'] = df['location_name'].fillna('Unnamed') + ' (' + df['latitude'].astype(str) + ', ' + df['longitude'].astype(str) + ')'

            # ✅ Step 2: Use it in the selectbox
            selected_water_point = st.selectbox(
                "Select a water point to view quality trend:",
                options=df['point_id'].tolist()
            )


            if selected_water_point:
                point_data = df[df['point_id'] == selected_water_point].iloc[0]

                st.text(f"30-day quality trend for {selected_water_point}")
                st.text("")

                days = 30
                dates = pd.date_range(end=pd.Timestamp.now(), periods=days)

                base_quality = point_data['risk_score']
                noise = np.random.normal(0, 5, days)
                trend = np.linspace(-10, 10, days)

                quality_trend = np.clip(base_quality + trend + noise, 0, 100)

                trend_data = pd.DataFrame({
                    'date': dates,
                    'quality': quality_trend
                })

                st.line_chart(trend_data.set_index('date'))

                avg_quality = quality_trend.mean()
                st.text(f"Average Quality Score: {avg_quality:.1f}/100")

                if trend[-1] > trend[0]:
                    st.text("Trend: ↗️ Improving")
                elif trend[-1] < trend[0]:
                    st.text("Trend: ↘️ Declining")
                else:
                    st.text("Trend: → Stable")

        # CSV download
        csv = df.to_csv(index=False)
        st.download_button(
            label="Download Full Water Data (CSV)",
            data=csv,
            file_name="cleanwat_ai_water_data.csv",
            mime="text/csv"
        )

        st.text("")
        st.text("")
        with st.container(border=True):
            st.caption("© 2025 CleanWaterAI. Data sourced from WPDx and other public datasets.")<|MERGE_RESOLUTION|>--- conflicted
+++ resolved
@@ -216,11 +216,7 @@
             st.text("")
             
         #Load data
-<<<<<<< HEAD
-        df = pd.read_csv(r"../data/processed/environmental.csv")
-=======
         df = pd.read_csv("data/processed/environmental.csv")
->>>>>>> de0f0a4c
         df = df.dropna(subset=["latitude", "longitude"])
         df.dropna(axis=1, how="all", inplace=True)
 
